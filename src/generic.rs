use std::{
    future::Future,
    pin::Pin,
<<<<<<< HEAD
    task::{Context, Poll},
=======
    sync::{Arc, Mutex},
>>>>>>> 3876cc6e
};

use futures::channel::oneshot;
use pin_project_lite::pin_project;
use pyo3::prelude::*;

#[allow(deprecated)]
use crate::{
    asyncio, call_soon_threadsafe, close, create_future, dump_err, err::RustPanic,
    get_running_loop, into_future_with_locals, TaskLocals,
};

/// Generic utilities for a JoinError
pub trait JoinError {
    /// Check if the spawned task exited because of a panic
    fn is_panic(&self) -> bool;
}

/// Generic Rust async/await runtime
pub trait Runtime {
    /// The error returned by a JoinHandle after being awaited
    type JoinError: JoinError + Send;
    /// A future that completes with the result of the spawned task
    type JoinHandle: Future<Output = Result<(), Self::JoinError>> + Send;

    /// Spawn a future onto this runtime's event loop
    fn spawn<F>(fut: F) -> Self::JoinHandle
    where
        F: Future<Output = ()> + Send + 'static;
}

/// Extension trait for async/await runtimes that support spawning local tasks
pub trait SpawnLocalExt: Runtime {
    /// Spawn a !Send future onto this runtime's event loop
    fn spawn_local<F>(fut: F) -> Self::JoinHandle
    where
        F: Future<Output = ()> + 'static;
}

/// Exposes the utilities necessary for using task-local data in the Runtime
pub trait ContextExt: Runtime {
    /// Set the task local event loop for the given future
    fn scope<F, R>(locals: TaskLocals, fut: F) -> Pin<Box<dyn Future<Output = R> + Send>>
    where
        F: Future<Output = R> + Send + 'static;

    /// Get the task locals for the current task
    fn get_task_locals() -> Option<TaskLocals>;
}

/// Adds the ability to scope task-local data for !Send futures
pub trait LocalContextExt: Runtime {
    /// Set the task local event loop for the given !Send future
    fn scope_local<F, R>(locals: TaskLocals, fut: F) -> Pin<Box<dyn Future<Output = R>>>
    where
        F: Future<Output = R> + 'static;
}

/// Get the current event loop from either Python or Rust async task local context
///
/// This function first checks if the runtime has a task-local reference to the Python event loop.
/// If not, it calls [`get_running_loop`](crate::get_running_loop`) to get the event loop associated
/// with the current OS thread.
pub fn get_current_loop<R>(py: Python) -> PyResult<&PyAny>
where
    R: ContextExt,
{
    if let Some(locals) = R::get_task_locals() {
        Ok(locals.event_loop.into_ref(py))
    } else {
        get_running_loop(py)
    }
}

/// Either copy the task locals from the current task OR get the current running loop and
/// contextvars from Python.
pub fn get_current_locals<R>(py: Python) -> PyResult<TaskLocals>
where
    R: ContextExt,
{
    if let Some(locals) = R::get_task_locals() {
        Ok(locals)
    } else {
        Ok(TaskLocals::new(get_running_loop(py)?).copy_context(py)?)
    }
}

/// Run the event loop until the given Future completes
///
/// After this function returns, the event loop can be resumed with either [`run_until_complete`] or
/// [`run_forever`](`crate::run_forever`)
///
/// # Arguments
/// * `event_loop` - The Python event loop that should run the future
/// * `fut` - The future to drive to completion
///
/// # Examples
///
/// ```no_run
/// # use std::{task::{Context, Poll}, pin::Pin, future::Future};
/// #
/// # use pyo3_asyncio::{
/// #     TaskLocals,
/// #     generic::{JoinError, SpawnLocalExt, ContextExt, LocalContextExt, Runtime}
/// # };
/// #
/// # struct MyCustomJoinError;
/// #
/// # impl JoinError for MyCustomJoinError {
/// #     fn is_panic(&self) -> bool {
/// #         unreachable!()
/// #     }
/// # }
/// #
/// # struct MyCustomJoinHandle;
/// #
/// # impl Future for MyCustomJoinHandle {
/// #     type Output = Result<(), MyCustomJoinError>;
/// #
/// #     fn poll(self: Pin<&mut Self>, _cx: &mut Context) -> Poll<Self::Output> {
/// #         unreachable!()
/// #     }
/// # }
/// #
/// # struct MyCustomRuntime;
/// #
/// # impl Runtime for MyCustomRuntime {
/// #     type JoinError = MyCustomJoinError;
/// #     type JoinHandle = MyCustomJoinHandle;
/// #
/// #     fn spawn<F>(fut: F) -> Self::JoinHandle
/// #     where
/// #         F: Future<Output = ()> + Send + 'static
/// #     {
/// #         unreachable!()
/// #     }
/// # }
/// #
/// # impl ContextExt for MyCustomRuntime {    
/// #     fn scope<F, R>(locals: TaskLocals, fut: F) -> Pin<Box<dyn Future<Output = R> + Send>>
/// #     where
/// #         F: Future<Output = R> + Send + 'static
/// #     {
/// #         unreachable!()
/// #     }
/// #     fn get_task_locals() -> Option<TaskLocals> {
/// #         unreachable!()
/// #     }
/// # }
/// #
/// # use std::time::Duration;
/// #
/// # use pyo3::prelude::*;
/// #
/// # Python::with_gil(|py| -> PyResult<()> {
/// # let event_loop = py.import("asyncio")?.call_method0("new_event_loop")?;
/// # #[cfg(feature = "tokio-runtime")]
/// pyo3_asyncio::generic::run_until_complete::<MyCustomRuntime, _, _>(event_loop, async move {
///     tokio::time::sleep(Duration::from_secs(1)).await;
///     Ok(())
/// })?;
/// # Ok(())
/// # }).unwrap();
/// ```
pub fn run_until_complete<R, F, T>(event_loop: &PyAny, fut: F) -> PyResult<T>
where
<<<<<<< HEAD
    R: Runtime + ContextExt,
    F: Future<Output = PyResult<()>> + Send + 'static,
{
    let py = event_loop.py();
    let coro = future_into_py_with_locals::<R, _>(
        py,
        TaskLocals::new(event_loop).copy_context(py)?,
        async move {
            fut.await?;
            Ok(Python::with_gil(|py| py.None()))
        },
    )?;
=======
    R: Runtime,
    F: Future<Output = PyResult<T>> + Send + 'static,
    T: Send + Sync + 'static,
{
    let result_tx = Arc::new(Mutex::new(None));
    let result_rx = Arc::clone(&result_tx);
    let coro = future_into_py_with_loop::<R, _, ()>(event_loop, async move {
        let val = fut.await?;
        if let Ok(mut result) = result_tx.lock() {
            *result = Some(val);
        }
        Ok(())
    })?;
>>>>>>> 3876cc6e

    event_loop.call_method1("run_until_complete", (coro,))?;

    let result = result_rx.lock().unwrap().take().unwrap();
    Ok(result)
}

/// Run the event loop until the given Future completes
///
/// # Arguments
/// * `py` - The current PyO3 GIL guard
/// * `fut` - The future to drive to completion
///
/// # Examples
///
/// ```no_run
/// # use std::{task::{Context, Poll}, pin::Pin, future::Future};
/// #
/// # use pyo3_asyncio::{
/// #     TaskLocals,
/// #     generic::{JoinError, SpawnLocalExt, ContextExt, LocalContextExt, Runtime}
/// # };
/// #
/// # struct MyCustomJoinError;
/// #
/// # impl JoinError for MyCustomJoinError {
/// #     fn is_panic(&self) -> bool {
/// #         unreachable!()
/// #     }
/// # }
/// #
/// # struct MyCustomJoinHandle;
/// #
/// # impl Future for MyCustomJoinHandle {
/// #     type Output = Result<(), MyCustomJoinError>;
/// #
/// #     fn poll(self: Pin<&mut Self>, _cx: &mut Context) -> Poll<Self::Output> {
/// #         unreachable!()
/// #     }
/// # }
/// #
/// # struct MyCustomRuntime;
/// #
/// # impl Runtime for MyCustomRuntime {
/// #     type JoinError = MyCustomJoinError;
/// #     type JoinHandle = MyCustomJoinHandle;
/// #
/// #     fn spawn<F>(fut: F) -> Self::JoinHandle
/// #     where
/// #         F: Future<Output = ()> + Send + 'static
/// #     {
/// #         unreachable!()
/// #     }
/// # }
/// #
/// # impl ContextExt for MyCustomRuntime {    
/// #     fn scope<F, R>(locals: TaskLocals, fut: F) -> Pin<Box<dyn Future<Output = R> + Send>>
/// #     where
/// #         F: Future<Output = R> + Send + 'static
/// #     {
/// #         unreachable!()
/// #     }
/// #     fn get_task_locals() -> Option<TaskLocals> {
/// #         unreachable!()
/// #     }
/// # }
/// #
/// # use std::time::Duration;
/// # async fn custom_sleep(_duration: Duration) { }
/// #
/// # use pyo3::prelude::*;
/// #
/// fn main() {
///     Python::with_gil(|py| {
///         pyo3_asyncio::generic::run::<MyCustomRuntime, _, _>(py, async move {
///             custom_sleep(Duration::from_secs(1)).await;
///             Ok(())
///         })
///         .map_err(|e| {
///             e.print_and_set_sys_last_vars(py);  
///         })
///         .unwrap();
///     })
/// }
/// ```
pub fn run<R, F, T>(py: Python, fut: F) -> PyResult<T>
where
<<<<<<< HEAD
    R: Runtime + ContextExt,
    F: Future<Output = PyResult<()>> + Send + 'static,
=======
    R: Runtime,
    F: Future<Output = PyResult<T>> + Send + 'static,
    T: Send + Sync + 'static,
>>>>>>> 3876cc6e
{
    let event_loop = asyncio(py)?.call_method0("new_event_loop")?;

    let result = run_until_complete::<R, F, T>(event_loop, fut);

    close(event_loop)?;

    result
}

fn cancelled(future: &PyAny) -> PyResult<bool> {
    future.getattr("cancelled")?.call0()?.is_true()
}

fn set_result(event_loop: &PyAny, future: &PyAny, result: PyResult<PyObject>) -> PyResult<()> {
    let py = event_loop.py();
    let none = py.None().into_ref(py);

    match result {
        Ok(val) => {
            let set_result = future.getattr("set_result")?;
            call_soon_threadsafe(event_loop, none, (set_result, val))?;
        }
        Err(err) => {
            let set_exception = future.getattr("set_exception")?;
            call_soon_threadsafe(event_loop, none, (set_exception, err))?;
        }
    }

    Ok(())
}

/// Convert a Python `awaitable` into a Rust Future
///
/// This function simply forwards the future and the  `event_loop` returned by [`get_current_loop`]
/// to [`into_future_with_loop`](`crate::into_future_with_loop`). See
/// [`into_future_with_loop`](`crate::into_future_with_loop`) for more details.
///
/// # Arguments
/// * `awaitable` - The Python `awaitable` to be converted
///
/// # Examples
///
/// ```no_run
/// # use std::{pin::Pin, future::Future, task::{Context, Poll}, time::Duration};
/// #
/// # use pyo3::prelude::*;
/// #
/// # use pyo3_asyncio::{
/// #     TaskLocals,
/// #     generic::{JoinError, SpawnLocalExt, ContextExt, LocalContextExt, Runtime}
/// # };
/// #
/// # struct MyCustomJoinError;
/// #
/// # impl JoinError for MyCustomJoinError {
/// #     fn is_panic(&self) -> bool {
/// #         unreachable!()
/// #     }
/// # }
/// #
/// # struct MyCustomJoinHandle;
/// #
/// # impl Future for MyCustomJoinHandle {
/// #     type Output = Result<(), MyCustomJoinError>;
/// #
/// #     fn poll(self: Pin<&mut Self>, _cx: &mut Context) -> Poll<Self::Output> {
/// #         unreachable!()
/// #     }
/// # }
/// #
/// # struct MyCustomRuntime;
/// #
/// # impl MyCustomRuntime {
/// #     async fn sleep(_: Duration) {
/// #         unreachable!()
/// #     }
/// # }
/// #
/// # impl Runtime for MyCustomRuntime {
/// #     type JoinError = MyCustomJoinError;
/// #     type JoinHandle = MyCustomJoinHandle;
/// #
/// #     fn spawn<F>(fut: F) -> Self::JoinHandle
/// #     where
/// #         F: Future<Output = ()> + Send + 'static
/// #     {
/// #         unreachable!()
/// #     }
/// # }
/// #
/// # impl ContextExt for MyCustomRuntime {    
/// #     fn scope<F, R>(locals: TaskLocals, fut: F) -> Pin<Box<dyn Future<Output = R> + Send>>
/// #     where
/// #         F: Future<Output = R> + Send + 'static
/// #     {
/// #         unreachable!()
/// #     }
/// #     fn get_task_locals() -> Option<TaskLocals> {
/// #         unreachable!()
/// #     }
/// # }
/// #
/// const PYTHON_CODE: &'static str = r#"
/// import asyncio
///
/// async def py_sleep(duration):
///     await asyncio.sleep(duration)
/// "#;
///
/// async fn py_sleep(seconds: f32) -> PyResult<()> {
///     let test_mod = Python::with_gil(|py| -> PyResult<PyObject> {
///         Ok(
///             PyModule::from_code(
///                 py,
///                 PYTHON_CODE,
///                 "test_into_future/test_mod.py",
///                 "test_mod"
///             )?
///             .into()
///         )
///     })?;
///
///     Python::with_gil(|py| {
///         pyo3_asyncio::generic::into_future::<MyCustomRuntime>(
///             test_mod
///                 .call_method1(py, "py_sleep", (seconds.into_py(py),))?
///                 .as_ref(py),
///         )
///     })?
///     .await?;
///     Ok(())    
/// }
/// ```
pub fn into_future<R>(
    awaitable: &PyAny,
) -> PyResult<impl Future<Output = PyResult<PyObject>> + Send>
where
    R: Runtime + ContextExt,
{
    into_future_with_locals(&get_current_locals::<R>(awaitable.py())?, awaitable)
}

/// Convert a Rust Future into a Python awaitable with a generic runtime
///
/// # Arguments
/// * `locals` - The task-local data for Python
/// * `fut` - The Rust future to be converted
///
/// # Examples
///
/// ```no_run
/// # use std::{task::{Context, Poll}, pin::Pin, future::Future};
/// #
/// # use pyo3_asyncio::{
/// #     TaskLocals,
/// #     generic::{JoinError, SpawnLocalExt, ContextExt, LocalContextExt, Runtime}
/// # };
/// #
/// # struct MyCustomJoinError;
/// #
/// # impl JoinError for MyCustomJoinError {
/// #     fn is_panic(&self) -> bool {
/// #         unreachable!()
/// #     }
/// # }
/// #
/// # struct MyCustomJoinHandle;
/// #
/// # impl Future for MyCustomJoinHandle {
/// #     type Output = Result<(), MyCustomJoinError>;
/// #
/// #     fn poll(self: Pin<&mut Self>, _cx: &mut Context) -> Poll<Self::Output> {
/// #         unreachable!()
/// #     }
/// # }
/// #
/// # struct MyCustomRuntime;
/// #
/// # impl MyCustomRuntime {
/// #     async fn sleep(_: Duration) {
/// #         unreachable!()
/// #     }
/// # }
/// #
/// # impl Runtime for MyCustomRuntime {
/// #     type JoinError = MyCustomJoinError;
/// #     type JoinHandle = MyCustomJoinHandle;
/// #
/// #     fn spawn<F>(fut: F) -> Self::JoinHandle
/// #     where
/// #         F: Future<Output = ()> + Send + 'static
/// #     {
/// #         unreachable!()
/// #     }
/// # }
/// #
/// # impl ContextExt for MyCustomRuntime {    
/// #     fn scope<F, R>(locals: TaskLocals, fut: F) -> Pin<Box<dyn Future<Output = R> + Send>>
/// #     where
/// #         F: Future<Output = R> + Send + 'static
/// #     {
/// #         unreachable!()
/// #     }
/// #     fn get_task_locals() -> Option<TaskLocals> {
/// #         unreachable!()
/// #     }
/// # }
/// #
/// use std::time::Duration;
///
/// use pyo3::prelude::*;
///
/// /// Awaitable sleep function
/// #[pyfunction]
/// fn sleep_for<'p>(py: Python<'p>, secs: &'p PyAny) -> PyResult<&'p PyAny> {
///     let secs = secs.extract()?;
<<<<<<< HEAD
///     pyo3_asyncio::generic::future_into_py_with_locals::<MyCustomRuntime, _>(
///         py,
///         pyo3_asyncio::generic::get_current_locals::<MyCustomRuntime>(py)?,
=======
///     pyo3_asyncio::generic::future_into_py_with_loop::<MyCustomRuntime, _, _>(
///         pyo3_asyncio::generic::get_current_loop::<MyCustomRuntime>(py)?,
>>>>>>> 3876cc6e
///         async move {
///             MyCustomRuntime::sleep(Duration::from_secs(secs)).await;
///             Ok(())
///         }
///     )
/// }
/// ```
<<<<<<< HEAD
pub fn future_into_py_with_locals<R, F>(py: Python, locals: TaskLocals, fut: F) -> PyResult<&PyAny>
where
    R: Runtime + ContextExt,
    F: Future<Output = PyResult<PyObject>> + Send + 'static,
=======
pub fn future_into_py_with_loop<R, F, T>(event_loop: &PyAny, fut: F) -> PyResult<&PyAny>
where
    R: Runtime,
    F: Future<Output = PyResult<T>> + Send + 'static,
    T: IntoPy<PyObject>,
>>>>>>> 3876cc6e
{
    let (cancel_tx, cancel_rx) = oneshot::channel();

    let py_fut = create_future(locals.event_loop.clone().into_ref(py))?;
    py_fut.call_method1(
        "add_done_callback",
        (PyDoneCallback {
            cancel_tx: Some(cancel_tx),
        },),
    )?;

    let future_tx1 = PyObject::from(py_fut);
    let future_tx2 = future_tx1.clone();

    R::spawn(async move {
        let locals2 = locals.clone();

        if let Err(e) = R::spawn(async move {
            let result = R::scope(
                locals2.clone(),
                Cancellable::new_with_cancel_rx(fut, cancel_rx),
            )
            .await;

            Python::with_gil(move |py| {
                if cancelled(future_tx1.as_ref(py))
                    .map_err(dump_err(py))
                    .unwrap_or(false)
                {
                    return;
                }

<<<<<<< HEAD
                let _ = set_result(locals2.event_loop.as_ref(py), future_tx1.as_ref(py), result)
                    .map_err(dump_err(py));
=======
                let _ = set_result(
                    event_loop2.as_ref(py),
                    future_tx1.as_ref(py),
                    result.map(|val| val.into_py(py)),
                )
                .map_err(dump_err(py));
>>>>>>> 3876cc6e
            });
        })
        .await
        {
            if e.is_panic() {
                Python::with_gil(move |py| {
                    if cancelled(future_tx2.as_ref(py))
                        .map_err(dump_err(py))
                        .unwrap_or(false)
                    {
                        return;
                    }

                    let _ = set_result(
                        locals.event_loop.as_ref(py),
                        future_tx2.as_ref(py),
                        Err(RustPanic::new_err("rust future panicked")),
                    )
                    .map_err(dump_err(py));
                });
            }
        }
    });

    Ok(py_fut)
}

/// Convert a Rust Future into a Python awaitable with a generic runtime
///
/// # Arguments
/// * `event_loop` - The Python event loop that the awaitable should be attached to
/// * `fut` - The Rust future to be converted
///
/// # Examples
///
/// ```no_run
/// # use std::{task::{Context, Poll}, pin::Pin, future::Future};
/// #
/// # use pyo3_asyncio::{
/// #     TaskLocals,
/// #     generic::{JoinError, SpawnLocalExt, ContextExt, LocalContextExt, Runtime}
/// # };
/// #
/// # struct MyCustomJoinError;
/// #
/// # impl JoinError for MyCustomJoinError {
/// #     fn is_panic(&self) -> bool {
/// #         unreachable!()
/// #     }
/// # }
/// #
/// # struct MyCustomJoinHandle;
/// #
/// # impl Future for MyCustomJoinHandle {
/// #     type Output = Result<(), MyCustomJoinError>;
/// #
/// #     fn poll(self: Pin<&mut Self>, _cx: &mut Context) -> Poll<Self::Output> {
/// #         unreachable!()
/// #     }
/// # }
/// #
/// # struct MyCustomRuntime;
/// #
/// # impl MyCustomRuntime {
/// #     async fn sleep(_: Duration) {
/// #         unreachable!()
/// #     }
/// # }
/// #
/// # impl Runtime for MyCustomRuntime {
/// #     type JoinError = MyCustomJoinError;
/// #     type JoinHandle = MyCustomJoinHandle;
/// #
/// #     fn spawn<F>(fut: F) -> Self::JoinHandle
/// #     where
/// #         F: Future<Output = ()> + Send + 'static
/// #     {
/// #         unreachable!()
/// #     }
/// # }
/// #
/// # impl ContextExt for MyCustomRuntime {    
/// #     fn scope<F, R>(locals: TaskLocals, fut: F) -> Pin<Box<dyn Future<Output = R> + Send>>
/// #     where
/// #         F: Future<Output = R> + Send + 'static
/// #     {
/// #         unreachable!()
/// #     }
/// #     fn get_task_locals() -> Option<TaskLocals> {
/// #         unreachable!()
/// #     }
/// # }
/// #
/// use std::time::Duration;
///
/// use pyo3::prelude::*;
///
/// /// Awaitable sleep function
/// #[pyfunction]
/// fn sleep_for<'p>(py: Python<'p>, secs: &'p PyAny) -> PyResult<&'p PyAny> {
///     let secs = secs.extract()?;
<<<<<<< HEAD
///     pyo3_asyncio::generic::future_into_py_with_loop::<MyCustomRuntime, _>(
///         pyo3_asyncio::generic::get_current_loop::<MyCustomRuntime>(py)?,
///         async move {
///             MyCustomRuntime::sleep(Duration::from_secs(secs)).await;
///             Python::with_gil(|py| Ok(py.None()))
///         }
///     )
/// }
/// ```
#[deprecated(
    since = "0.15.0",
    note = "Use pyo3_asyncio::generic::future_into_py_with_locals instead"
)]
pub fn future_into_py_with_loop<R, F>(event_loop: &PyAny, fut: F) -> PyResult<&PyAny>
where
    R: Runtime + ContextExt,
    F: Future<Output = PyResult<PyObject>> + Send + 'static,
{
    let py = event_loop.py();
    future_into_py_with_locals::<R, F>(py, TaskLocals::new(event_loop).copy_context(py)?, fut)
}

pin_project! {
    /// Future returned by [`timeout`](timeout) and [`timeout_at`](timeout_at).
    #[must_use = "futures do nothing unless you `.await` or poll them"]
    #[derive(Debug)]
    struct Cancellable<T> {
        #[pin]
        future: T,
        #[pin]
        cancel_rx: oneshot::Receiver<()>,

        poll_cancel_rx: bool
    }
}

impl<T> Cancellable<T> {
    fn new_with_cancel_rx(future: T, cancel_rx: oneshot::Receiver<()>) -> Self {
        Self {
            future,
            cancel_rx,

            poll_cancel_rx: true,
        }
    }
}

impl<T> Future for Cancellable<T>
where
    T: Future<Output = PyResult<PyObject>>,
{
    type Output = T::Output;

    fn poll(self: Pin<&mut Self>, cx: &mut Context<'_>) -> Poll<Self::Output> {
        let this = self.project();

        // First, try polling the future
        if let Poll::Ready(v) = this.future.poll(cx) {
            return Poll::Ready(v);
        }

        // Now check for cancellation
        if *this.poll_cancel_rx {
            match this.cancel_rx.poll(cx) {
                Poll::Ready(Ok(())) => {
                    *this.poll_cancel_rx = false;
                    // The python future has already been cancelled, so this return value will never
                    // be used.
                    Poll::Ready(Ok(Python::with_gil(|py| py.None())))
                }
                Poll::Ready(Err(_)) => {
                    *this.poll_cancel_rx = false;
                    Poll::Pending
                }
                Poll::Pending => Poll::Pending,
            }
        } else {
            Poll::Pending
        }
    }
}

#[pyclass]
struct PyDoneCallback {
    cancel_tx: Option<oneshot::Sender<()>>,
}

#[pymethods]
impl PyDoneCallback {
    pub fn __call__(&mut self, fut: &PyAny) -> PyResult<()> {
        let py = fut.py();

        if cancelled(fut).map_err(dump_err(py)).unwrap_or(false) {
            let _ = self.cancel_tx.take().unwrap().send(());
        }

        Ok(())
    }
=======
///     pyo3_asyncio::generic::future_into_py::<MyCustomRuntime, _, _>(py, async move {
///         MyCustomRuntime::sleep(Duration::from_secs(secs)).await;
///         Ok(())
///     })
/// }
/// ```
pub fn future_into_py<R, F, T>(py: Python, fut: F) -> PyResult<&PyAny>
where
    R: Runtime,
    F: Future<Output = PyResult<T>> + Send + 'static,
    T: IntoPy<PyObject>,
{
    future_into_py_with_loop::<R, F, T>(get_current_loop::<R>(py)?, fut)
>>>>>>> 3876cc6e
}

/// Convert a Rust Future into a Python awaitable with a generic runtime
///
/// Unlike [`future_into_py_with_loop`], this function will stop the Rust future from running when
/// the `asyncio.Future` is cancelled from Python.
///
/// __This function will be deprecated in favor of [`future_into_py_with_loop`] in `v0.15` because
/// it will become the default behaviour. In `v0.15`, any calls to this function can be seamlessly
/// replaced with [`future_into_py_with_loop`].__
///
/// # Arguments
/// * `event_loop` - The Python event loop that the awaitable should be attached to
/// * `fut` - The Rust future to be converted
///
/// # Examples
///
/// ```no_run
/// # use std::{task::{Context, Poll}, pin::Pin, future::Future};
/// #
/// # use pyo3_asyncio::{
/// #     TaskLocals,
/// #     generic::{JoinError, SpawnLocalExt, ContextExt, LocalContextExt, Runtime}
/// # };
/// #
/// # struct MyCustomJoinError;
/// #
/// # impl JoinError for MyCustomJoinError {
/// #     fn is_panic(&self) -> bool {
/// #         unreachable!()
/// #     }
/// # }
/// #
/// # struct MyCustomJoinHandle;
/// #
/// # impl Future for MyCustomJoinHandle {
/// #     type Output = Result<(), MyCustomJoinError>;
/// #
/// #     fn poll(self: Pin<&mut Self>, _cx: &mut Context) -> Poll<Self::Output> {
/// #         unreachable!()
/// #     }
/// # }
/// #
/// # struct MyCustomRuntime;
/// #
/// # impl MyCustomRuntime {
/// #     async fn sleep(_: Duration) {
/// #         unreachable!()
/// #     }
/// # }
/// #
/// # impl Runtime for MyCustomRuntime {
/// #     type JoinError = MyCustomJoinError;
/// #     type JoinHandle = MyCustomJoinHandle;
/// #
/// #     fn spawn<F>(fut: F) -> Self::JoinHandle
/// #     where
/// #         F: Future<Output = ()> + Send + 'static
/// #     {
/// #         unreachable!()
/// #     }
/// # }
/// #
/// # impl ContextExt for MyCustomRuntime {    
/// #     fn scope<F, R>(locals: TaskLocals, fut: F) -> Pin<Box<dyn Future<Output = R> + Send>>
/// #     where
/// #         F: Future<Output = R> + Send + 'static
/// #     {
/// #         unreachable!()
/// #     }
/// #     fn get_task_locals() -> Option<TaskLocals> {
/// #         unreachable!()
/// #     }
/// # }
/// #
/// use std::time::Duration;
///
/// use pyo3::prelude::*;
///
/// /// Awaitable sleep function
/// #[pyfunction]
/// fn sleep_for<'p>(py: Python<'p>, secs: &'p PyAny) -> PyResult<&'p PyAny> {
///     let secs = secs.extract()?;
///     pyo3_asyncio::generic::cancellable_future_into_py_with_loop::<MyCustomRuntime, _>(
///         pyo3_asyncio::generic::get_current_loop::<MyCustomRuntime>(py)?,
///         async move {
///             MyCustomRuntime::sleep(Duration::from_secs(secs)).await;
///             Python::with_gil(|py| Ok(py.None()))
///         }
///     )
/// }
/// ```

#[deprecated(
    since = "0.15.0",
    note = "Use pyo3_asyncio::generic::future_into_py_with_locals instead"
)]
#[allow(deprecated)]
pub fn cancellable_future_into_py_with_loop<R, F>(event_loop: &PyAny, fut: F) -> PyResult<&PyAny>
where
    R: Runtime + ContextExt,
    F: Future<Output = PyResult<PyObject>> + Send + 'static,
{
<<<<<<< HEAD
    // cancellable futures became the default behaviour in 0.15
    future_into_py_with_loop::<R, _>(event_loop, fut)
=======
    Ok(future_into_py_with_loop::<R, F, PyObject>(get_event_loop(py), fut)?.into())
>>>>>>> 3876cc6e
}

/// Convert a Rust Future into a Python awaitable with a generic runtime
///
/// # Arguments
/// * `py` - The current PyO3 GIL guard
/// * `fut` - The Rust future to be converted
///
/// # Examples
///
/// ```no_run
/// # use std::{task::{Context, Poll}, pin::Pin, future::Future};
/// #
/// # use pyo3_asyncio::{
/// #     TaskLocals,
/// #     generic::{JoinError, SpawnLocalExt, ContextExt, LocalContextExt, Runtime}
/// # };
/// #
/// # struct MyCustomJoinError;
/// #
/// # impl JoinError for MyCustomJoinError {
/// #     fn is_panic(&self) -> bool {
/// #         unreachable!()
/// #     }
/// # }
/// #
/// # struct MyCustomJoinHandle;
/// #
/// # impl Future for MyCustomJoinHandle {
/// #     type Output = Result<(), MyCustomJoinError>;
/// #
/// #     fn poll(self: Pin<&mut Self>, _cx: &mut Context) -> Poll<Self::Output> {
/// #         unreachable!()
/// #     }
/// # }
/// #
/// # struct MyCustomRuntime;
/// #
/// # impl MyCustomRuntime {
/// #     async fn sleep(_: Duration) {
/// #         unreachable!()
/// #     }
/// # }
/// #
/// # impl Runtime for MyCustomRuntime {
/// #     type JoinError = MyCustomJoinError;
/// #     type JoinHandle = MyCustomJoinHandle;
/// #
/// #     fn spawn<F>(fut: F) -> Self::JoinHandle
/// #     where
/// #         F: Future<Output = ()> + Send + 'static
/// #     {
/// #         unreachable!()
/// #     }
/// # }
/// #
/// # impl ContextExt for MyCustomRuntime {    
/// #     fn scope<F, R>(locals: TaskLocals, fut: F) -> Pin<Box<dyn Future<Output = R> + Send>>
/// #     where
/// #         F: Future<Output = R> + Send + 'static
/// #     {
/// #         unreachable!()
/// #     }
/// #     fn get_task_locals() -> Option<TaskLocals> {
/// #         unreachable!()
/// #     }
/// # }
/// #
/// use std::time::Duration;
///
/// use pyo3::prelude::*;
///
/// /// Awaitable sleep function
/// #[pyfunction]
<<<<<<< HEAD
/// fn sleep_for<'p>(py: Python<'p>, secs: &'p PyAny) -> PyResult<&'p PyAny> {
///     let secs = secs.extract()?;
///     pyo3_asyncio::generic::future_into_py::<MyCustomRuntime, _>(py, async move {
///         MyCustomRuntime::sleep(Duration::from_secs(secs)).await;
///         Python::with_gil(|py| Ok(py.None()))
///     })
/// }
/// ```
pub fn future_into_py<R, F>(py: Python, fut: F) -> PyResult<&PyAny>
where
    R: Runtime + ContextExt,
    F: Future<Output = PyResult<PyObject>> + Send + 'static,
{
    future_into_py_with_locals::<R, F>(py, get_current_locals::<R>(py)?, fut)
=======
/// fn sleep_for(py: Python, secs: u64) -> PyResult<&PyAny> {
///     // Rc is !Send so it cannot be passed into pyo3_asyncio::generic::future_into_py
///     let secs = Rc::new(secs);
///
///     pyo3_asyncio::generic::local_future_into_py_with_loop::<MyCustomRuntime, _, _>(
///         pyo3_asyncio::get_running_loop(py)?,
///         async move {
///             MyCustomRuntime::sleep(Duration::from_secs(*secs)).await;
///             Ok(())
///         }
///     )
/// }
/// ```
pub fn local_future_into_py_with_loop<R, F, T>(event_loop: &PyAny, fut: F) -> PyResult<&PyAny>
where
    R: SpawnLocalExt,
    F: Future<Output = PyResult<T>> + 'static,
    T: IntoPy<PyObject>,
{
    let future_rx = create_future(event_loop)?;
    let future_tx1 = PyObject::from(future_rx);
    let future_tx2 = future_tx1.clone();

    let event_loop = PyObject::from(event_loop);

    R::spawn_local(async move {
        let event_loop2 = event_loop.clone();

        if let Err(e) = R::spawn_local(async move {
            let result = R::scope_local(event_loop2.clone(), fut).await;

            Python::with_gil(move |py| {
                if cancelled(future_tx1.as_ref(py))
                    .map_err(dump_err(py))
                    .unwrap_or(false)
                {
                    return;
                }

                let _ = set_result(
                    event_loop2.as_ref(py),
                    future_tx1.as_ref(py),
                    result.map(|val| val.into_py(py)),
                )
                .map_err(dump_err(py));
            });
        })
        .await
        {
            if e.is_panic() {
                Python::with_gil(move |py| {
                    if cancelled(future_tx2.as_ref(py))
                        .map_err(dump_err(py))
                        .unwrap_or(false)
                    {
                        return;
                    }

                    let _ = set_result(
                        event_loop.as_ref(py),
                        future_tx2.as_ref(py),
                        Err(RustPanic::new_err("Rust future panicked")),
                    )
                    .map_err(dump_err(py));
                });
            }
        }
    });

    Ok(future_rx)
>>>>>>> 3876cc6e
}

/// Convert a Rust Future into a Python awaitable with a generic runtime
///
/// Unlike [`future_into_py`], this function will stop the Rust future from running when the
/// `asyncio.Future` is cancelled from Python.
///
/// __This function will be deprecated in favor of [`future_into_py`] in `v0.15` because
/// it will become the default behaviour. In `v0.15`, any calls to this function can be seamlessly
/// replaced with [`future_into_py`].__
///
/// # Arguments
/// * `py` - The current PyO3 GIL guard
/// * `fut` - The Rust future to be converted
///
/// # Examples
///
/// ```no_run
/// # use std::{task::{Context, Poll}, pin::Pin, future::Future};
/// #
/// # use pyo3_asyncio::{
/// #     TaskLocals,
/// #     generic::{JoinError, SpawnLocalExt, ContextExt, LocalContextExt, Runtime}
/// # };
/// #
/// # struct MyCustomJoinError;
/// #
/// # impl JoinError for MyCustomJoinError {
/// #     fn is_panic(&self) -> bool {
/// #         unreachable!()
/// #     }
/// # }
/// #
/// # struct MyCustomJoinHandle;
/// #
/// # impl Future for MyCustomJoinHandle {
/// #     type Output = Result<(), MyCustomJoinError>;
/// #
/// #     fn poll(self: Pin<&mut Self>, _cx: &mut Context) -> Poll<Self::Output> {
/// #         unreachable!()
/// #     }
/// # }
/// #
/// # struct MyCustomRuntime;
/// #
/// # impl MyCustomRuntime {
/// #     async fn sleep(_: Duration) {
/// #         unreachable!()
/// #     }
/// # }
/// #
/// # impl Runtime for MyCustomRuntime {
/// #     type JoinError = MyCustomJoinError;
/// #     type JoinHandle = MyCustomJoinHandle;
/// #
/// #     fn spawn<F>(fut: F) -> Self::JoinHandle
/// #     where
/// #         F: Future<Output = ()> + Send + 'static
/// #     {
/// #         unreachable!()
/// #     }
/// # }
/// #
/// # impl ContextExt for MyCustomRuntime {    
/// #     fn scope<F, R>(locals: TaskLocals, fut: F) -> Pin<Box<dyn Future<Output = R> + Send>>
/// #     where
/// #         F: Future<Output = R> + Send + 'static
/// #     {
/// #         unreachable!()
/// #     }
/// #     fn get_task_locals() -> Option<TaskLocals> {
/// #         unreachable!()
/// #     }
/// # }
/// #
/// use std::time::Duration;
///
/// use pyo3::prelude::*;
///
/// /// Awaitable sleep function
/// #[pyfunction]
/// fn sleep_for<'p>(py: Python<'p>, secs: &'p PyAny) -> PyResult<&'p PyAny> {
///     let secs = secs.extract()?;
///     pyo3_asyncio::generic::cancellable_future_into_py::<MyCustomRuntime, _>(py, async move {
///         MyCustomRuntime::sleep(Duration::from_secs(secs)).await;
///         Python::with_gil(|py| Ok(py.None()))
///     })
/// }
/// ```
#[deprecated(
    since = "0.15.0",
    note = "Use pyo3_asyncio::generic::future_into_py instead"
)]
pub fn cancellable_future_into_py<R, F>(py: Python, fut: F) -> PyResult<&PyAny>
where
    R: Runtime + ContextExt,
    F: Future<Output = PyResult<PyObject>> + Send + 'static,
{
    future_into_py::<R, F>(py, fut)
}

/// Convert a `!Send` Rust Future into a Python awaitable with a generic runtime
///
/// # Arguments
/// * `event_loop` - The Python event loop that the awaitable should be attached to
/// * `fut` - The Rust future to be converted
///
/// # Examples
///
/// ```no_run
/// # use std::{task::{Context, Poll}, pin::Pin, future::Future};
/// #
/// # use pyo3_asyncio::{
/// #     TaskLocals,
/// #     generic::{JoinError, SpawnLocalExt, ContextExt, LocalContextExt, Runtime}
/// # };
/// #
/// # struct MyCustomJoinError;
/// #
/// # impl JoinError for MyCustomJoinError {
/// #     fn is_panic(&self) -> bool {
/// #         unreachable!()
/// #     }
/// # }
/// #
/// # struct MyCustomJoinHandle;
/// #
/// # impl Future for MyCustomJoinHandle {
/// #     type Output = Result<(), MyCustomJoinError>;
/// #
/// #     fn poll(self: Pin<&mut Self>, _cx: &mut Context) -> Poll<Self::Output> {
/// #         unreachable!()
/// #     }
/// # }
/// #
/// # struct MyCustomRuntime;
/// #
/// # impl MyCustomRuntime {
/// #     async fn sleep(_: Duration) {
/// #         unreachable!()
/// #     }
/// # }
/// #
/// # impl Runtime for MyCustomRuntime {
/// #     type JoinError = MyCustomJoinError;
/// #     type JoinHandle = MyCustomJoinHandle;
/// #
/// #     fn spawn<F>(fut: F) -> Self::JoinHandle
/// #     where
/// #         F: Future<Output = ()> + Send + 'static
/// #     {
/// #         unreachable!()
/// #     }
/// # }
/// #
/// # impl ContextExt for MyCustomRuntime {    
/// #     fn scope<F, R>(locals: TaskLocals, fut: F) -> Pin<Box<dyn Future<Output = R> + Send>>
/// #     where
/// #         F: Future<Output = R> + Send + 'static
/// #     {
/// #         unreachable!()
/// #     }
/// #     fn get_task_locals() -> Option<TaskLocals> {
/// #         unreachable!()
/// #     }
/// # }
/// #
/// # impl SpawnLocalExt for MyCustomRuntime {
/// #     fn spawn_local<F>(fut: F) -> Self::JoinHandle
/// #     where
/// #         F: Future<Output = ()> + 'static
/// #     {
/// #         unreachable!()
/// #     }
/// # }
/// #
/// # impl LocalContextExt for MyCustomRuntime {
/// #     fn scope_local<F, R>(locals: TaskLocals, fut: F) -> Pin<Box<dyn Future<Output = R>>>
/// #     where
/// #         F: Future<Output = R> + 'static
/// #     {
/// #         unreachable!()
/// #     }
/// # }
/// #
/// use std::{rc::Rc, time::Duration};
///
/// use pyo3::prelude::*;
///
/// /// Awaitable sleep function
/// #[pyfunction]
/// fn sleep_for(py: Python, secs: u64) -> PyResult<&PyAny> {
///     // Rc is !Send so it cannot be passed into pyo3_asyncio::generic::future_into_py
///     let secs = Rc::new(secs);
///
///     pyo3_asyncio::generic::local_future_into_py_with_locals::<MyCustomRuntime, _>(
///         py,
///         pyo3_asyncio::generic::get_current_locals::<MyCustomRuntime>(py)?,
///         async move {
///             MyCustomRuntime::sleep(Duration::from_secs(*secs)).await;
///             Python::with_gil(|py| Ok(py.None()))
///         }
///     )
/// }
/// ```
pub fn local_future_into_py_with_locals<R, F>(
    py: Python,
    locals: TaskLocals,
    fut: F,
) -> PyResult<&PyAny>
where
    R: Runtime + SpawnLocalExt + LocalContextExt,
    F: Future<Output = PyResult<PyObject>> + 'static,
{
    let (cancel_tx, cancel_rx) = oneshot::channel();

    let py_fut = create_future(locals.event_loop.clone().into_ref(py))?;
    py_fut.call_method1(
        "add_done_callback",
        (PyDoneCallback {
            cancel_tx: Some(cancel_tx),
        },),
    )?;

    let future_tx1 = PyObject::from(py_fut);
    let future_tx2 = future_tx1.clone();

    R::spawn_local(async move {
        let locals2 = locals.clone();

        if let Err(e) = R::spawn_local(async move {
            let result = R::scope_local(
                locals2.clone(),
                Cancellable::new_with_cancel_rx(fut, cancel_rx),
            )
            .await;

            Python::with_gil(move |py| {
                if cancelled(future_tx1.as_ref(py))
                    .map_err(dump_err(py))
                    .unwrap_or(false)
                {
                    return;
                }

                let _ = set_result(locals2.event_loop.as_ref(py), future_tx1.as_ref(py), result)
                    .map_err(dump_err(py));
            });
        })
        .await
        {
            if e.is_panic() {
                Python::with_gil(move |py| {
                    if cancelled(future_tx2.as_ref(py))
                        .map_err(dump_err(py))
                        .unwrap_or(false)
                    {
                        return;
                    }

                    let _ = set_result(
                        locals.event_loop.as_ref(py),
                        future_tx2.as_ref(py),
                        Err(RustPanic::new_err("Rust future panicked")),
                    )
                    .map_err(dump_err(py));
                });
            }
        }
    });

    Ok(py_fut)
}

/// Convert a `!Send` Rust Future into a Python awaitable with a generic runtime
///
/// # Arguments
/// * `event_loop` - The Python event loop that the awaitable should be attached to
/// * `fut` - The Rust future to be converted
///
/// # Examples
///
/// ```no_run
/// # use std::{task::{Context, Poll}, pin::Pin, future::Future};
/// #
/// # use pyo3_asyncio::{
/// #     TaskLocals,
/// #     generic::{JoinError, SpawnLocalExt, ContextExt, LocalContextExt, Runtime}
/// # };
/// #
/// # struct MyCustomJoinError;
/// #
/// # impl JoinError for MyCustomJoinError {
/// #     fn is_panic(&self) -> bool {
/// #         unreachable!()
/// #     }
/// # }
/// #
/// # struct MyCustomJoinHandle;
/// #
/// # impl Future for MyCustomJoinHandle {
/// #     type Output = Result<(), MyCustomJoinError>;
/// #
/// #     fn poll(self: Pin<&mut Self>, _cx: &mut Context) -> Poll<Self::Output> {
/// #         unreachable!()
/// #     }
/// # }
/// #
/// # struct MyCustomRuntime;
/// #
/// # impl MyCustomRuntime {
/// #     async fn sleep(_: Duration) {
/// #         unreachable!()
/// #     }
/// # }
/// #
/// # impl Runtime for MyCustomRuntime {
/// #     type JoinError = MyCustomJoinError;
/// #     type JoinHandle = MyCustomJoinHandle;
/// #
/// #     fn spawn<F>(fut: F) -> Self::JoinHandle
/// #     where
/// #         F: Future<Output = ()> + Send + 'static
/// #     {
/// #         unreachable!()
/// #     }
/// # }
/// #
/// # impl SpawnLocalExt for MyCustomRuntime {
/// #     fn spawn_local<F>(fut: F) -> Self::JoinHandle
/// #     where
/// #         F: Future<Output = ()> + 'static
/// #     {
/// #         unreachable!()
/// #     }
/// # }
/// #
/// # impl LocalContextExt for MyCustomRuntime {
/// #     fn scope_local<F, R>(locals: TaskLocals, fut: F) -> Pin<Box<dyn Future<Output = R>>>
/// #     where
/// #         F: Future<Output = R> + 'static
/// #     {
/// #         unreachable!()
/// #     }
/// # }
/// #
/// use std::{rc::Rc, time::Duration};
///
/// use pyo3::prelude::*;
///
/// /// Awaitable sleep function
/// #[pyfunction]
/// fn sleep_for(py: Python, secs: u64) -> PyResult<&PyAny> {
///     // Rc is !Send so it cannot be passed into pyo3_asyncio::generic::future_into_py
///     let secs = Rc::new(secs);
///
///     pyo3_asyncio::generic::local_future_into_py_with_loop::<MyCustomRuntime, _>(
///         pyo3_asyncio::get_running_loop(py)?,
///         async move {
///             MyCustomRuntime::sleep(Duration::from_secs(*secs)).await;
///             Python::with_gil(|py| Ok(py.None()))
///         }
///     )
/// }
/// ```
pub fn local_future_into_py_with_loop<R, F>(event_loop: &PyAny, fut: F) -> PyResult<&PyAny>
where
    R: Runtime + SpawnLocalExt + LocalContextExt,
    F: Future<Output = PyResult<PyObject>> + 'static,
{
    let py = event_loop.py();
    local_future_into_py_with_locals::<R, F>(py, TaskLocals::new(event_loop).copy_context(py)?, fut)
}

/// Convert a `!Send` Rust Future into a Python awaitable with a generic runtime
///
/// Unlike [`local_future_into_py_with_loop`], this function will stop the Rust future from running
/// when the `asyncio.Future` is cancelled from Python.
///
/// __This function will be deprecated in favor of [`local_future_into_py_with_loop`] in `v0.15` because
/// it will become the default behaviour. In `v0.15`, any calls to this function can be seamlessly
/// replaced with [`local_future_into_py_with_loop`].__
///
/// # Arguments
/// * `event_loop` - The Python event loop that the awaitable should be attached to
/// * `fut` - The Rust future to be converted
///
/// # Examples
///
/// ```no_run
/// # use std::{task::{Context, Poll}, pin::Pin, future::Future};
/// #
/// # use pyo3_asyncio::{
/// #     TaskLocals,
/// #     generic::{JoinError, SpawnLocalExt, LocalContextExt, Runtime}
/// # };
/// #
/// # struct MyCustomJoinError;
/// #
/// # impl JoinError for MyCustomJoinError {
/// #     fn is_panic(&self) -> bool {
/// #         unreachable!()
/// #     }
/// # }
/// #
/// # struct MyCustomJoinHandle;
/// #
/// # impl Future for MyCustomJoinHandle {
/// #     type Output = Result<(), MyCustomJoinError>;
/// #
/// #     fn poll(self: Pin<&mut Self>, _cx: &mut Context) -> Poll<Self::Output> {
/// #         unreachable!()
/// #     }
/// # }
/// #
/// # struct MyCustomRuntime;
/// #
/// # impl MyCustomRuntime {
/// #     async fn sleep(_: Duration) {
/// #         unreachable!()
/// #     }
/// # }
/// #
/// # impl Runtime for MyCustomRuntime {
/// #     type JoinError = MyCustomJoinError;
/// #     type JoinHandle = MyCustomJoinHandle;
/// #
/// #     fn spawn<F>(fut: F) -> Self::JoinHandle
/// #     where
/// #         F: Future<Output = ()> + Send + 'static
/// #     {
/// #         unreachable!()
/// #     }
/// # }
/// #
/// # impl SpawnLocalExt for MyCustomRuntime {
/// #     fn spawn_local<F>(fut: F) -> Self::JoinHandle
/// #     where
/// #         F: Future<Output = ()> + 'static
/// #     {
/// #         unreachable!()
/// #     }
/// # }
/// #
/// # impl LocalContextExt for MyCustomRuntime {
/// #     fn scope_local<F, R>(locals: TaskLocals, fut: F) -> Pin<Box<dyn Future<Output = R>>>
/// #     where
/// #         F: Future<Output = R> + 'static
/// #     {
/// #         unreachable!()
/// #     }
/// # }
/// #
/// use std::{rc::Rc, time::Duration};
///
/// use pyo3::prelude::*;
///
/// /// Awaitable sleep function
/// #[pyfunction]
/// fn sleep_for<'p>(py: Python<'p>, secs: u64) -> PyResult<&'p PyAny> {
///     // Rc is !Send so it cannot be passed into pyo3_asyncio::generic::future_into_py
///     let secs = Rc::new(secs);
///
///     pyo3_asyncio::generic::local_cancellable_future_into_py_with_loop::<MyCustomRuntime, _>(
///         pyo3_asyncio::get_running_loop(py)?,
///         async move {
///             MyCustomRuntime::sleep(Duration::from_secs(*secs)).await;
///             Python::with_gil(|py| Ok(py.None()))
///         }
///     )
/// }
/// ```
#[deprecated(
    since = "0.15.0",
    note = "Use pyo3_asyncio::generic::local_future_into_py_with_locals instead"
)]
pub fn local_cancellable_future_into_py_with_loop<R, F>(
    event_loop: &PyAny,
    fut: F,
) -> PyResult<&PyAny>
where
    R: Runtime + SpawnLocalExt + LocalContextExt,
    F: Future<Output = PyResult<PyObject>> + 'static,
{
    // cancellable futures became the default in 0.15
    local_future_into_py_with_loop::<R, F>(event_loop, fut)
}

/// Convert a `!Send` Rust Future into a Python awaitable with a generic runtime
///
/// # Arguments
/// * `py` - The current PyO3 GIL guard
/// * `fut` - The Rust future to be converted
///
/// # Examples
///
/// ```no_run
/// # use std::{task::{Context, Poll}, pin::Pin, future::Future};
/// #
/// # use pyo3_asyncio::{
/// #     TaskLocals,
/// #     generic::{JoinError, SpawnLocalExt, ContextExt, LocalContextExt, Runtime}
/// # };
/// #
/// # struct MyCustomJoinError;
/// #
/// # impl JoinError for MyCustomJoinError {
/// #     fn is_panic(&self) -> bool {
/// #         unreachable!()
/// #     }
/// # }
/// #
/// # struct MyCustomJoinHandle;
/// #
/// # impl Future for MyCustomJoinHandle {
/// #     type Output = Result<(), MyCustomJoinError>;
/// #
/// #     fn poll(self: Pin<&mut Self>, _cx: &mut Context) -> Poll<Self::Output> {
/// #         unreachable!()
/// #     }
/// # }
/// #
/// # struct MyCustomRuntime;
/// #
/// # impl MyCustomRuntime {
/// #     async fn sleep(_: Duration) {
/// #         unreachable!()
/// #     }
/// # }
/// #
/// # impl Runtime for MyCustomRuntime {
/// #     type JoinError = MyCustomJoinError;
/// #     type JoinHandle = MyCustomJoinHandle;
/// #
/// #     fn spawn<F>(fut: F) -> Self::JoinHandle
/// #     where
/// #         F: Future<Output = ()> + Send + 'static
/// #     {
/// #         unreachable!()
/// #     }
/// # }
/// #
/// # impl ContextExt for MyCustomRuntime {    
/// #     fn scope<F, R>(locals: TaskLocals, fut: F) -> Pin<Box<dyn Future<Output = R> + Send>>
/// #     where
/// #         F: Future<Output = R> + Send + 'static
/// #     {
/// #         unreachable!()
/// #     }
/// #     fn get_task_locals() -> Option<TaskLocals> {
/// #         unreachable!()
/// #     }
/// # }
/// #
/// # impl SpawnLocalExt for MyCustomRuntime {
/// #     fn spawn_local<F>(fut: F) -> Self::JoinHandle
/// #     where
/// #         F: Future<Output = ()> + 'static
/// #     {
/// #         unreachable!()
/// #     }
/// # }
/// #
/// # impl LocalContextExt for MyCustomRuntime {
/// #     fn scope_local<F, R>(locals: TaskLocals, fut: F) -> Pin<Box<dyn Future<Output = R>>>
/// #     where
/// #         F: Future<Output = R> + 'static
/// #     {
/// #         unreachable!()
/// #     }
/// # }
/// #
/// use std::{rc::Rc, time::Duration};
///
/// use pyo3::prelude::*;
///
/// /// Awaitable sleep function
/// #[pyfunction]
/// fn sleep_for(py: Python, secs: u64) -> PyResult<&PyAny> {
///     // Rc is !Send so it cannot be passed into pyo3_asyncio::generic::future_into_py
///     let secs = Rc::new(secs);
///
///     pyo3_asyncio::generic::local_future_into_py::<MyCustomRuntime, _, _>(py, async move {
///         MyCustomRuntime::sleep(Duration::from_secs(*secs)).await;
///         Ok(())
///     })
/// }
/// ```
pub fn local_future_into_py<R, F, T>(py: Python, fut: F) -> PyResult<&PyAny>
where
<<<<<<< HEAD
    R: Runtime + ContextExt + SpawnLocalExt + LocalContextExt,
    F: Future<Output = PyResult<PyObject>> + 'static,
{
    local_future_into_py_with_locals::<R, F>(py, get_current_locals::<R>(py)?, fut)
}
/// Convert a Rust Future into a Python awaitable with a generic runtime
///
/// Unlike [`local_future_into_py`], this function will stop the Rust future from running when the
/// `asyncio.Future` is cancelled from Python.
///
/// __This function will be deprecated in favor of [`local_future_into_py`] in `v0.15` because
/// it will become the default behaviour. In `v0.15`, any calls to this function can be seamlessly
/// replaced with [`local_future_into_py`].__
///
/// # Arguments
/// * `py` - The current PyO3 GIL guard
/// * `fut` - The Rust future to be converted
///
/// # Examples
///
/// ```no_run
/// # use std::{task::{Context, Poll}, pin::Pin, future::Future};
/// #
/// # use pyo3_asyncio::{
/// #     TaskLocals,
/// #     generic::{JoinError, SpawnLocalExt, ContextExt, LocalContextExt, Runtime}
/// # };
/// #
/// # struct MyCustomJoinError;
/// #
/// # impl JoinError for MyCustomJoinError {
/// #     fn is_panic(&self) -> bool {
/// #         unreachable!()
/// #     }
/// # }
/// #
/// # struct MyCustomJoinHandle;
/// #
/// # impl Future for MyCustomJoinHandle {
/// #     type Output = Result<(), MyCustomJoinError>;
/// #
/// #     fn poll(self: Pin<&mut Self>, _cx: &mut Context) -> Poll<Self::Output> {
/// #         unreachable!()
/// #     }
/// # }
/// #
/// # struct MyCustomRuntime;
/// #
/// # impl MyCustomRuntime {
/// #     async fn sleep(_: Duration) {
/// #         unreachable!()
/// #     }
/// # }
/// #
/// # impl Runtime for MyCustomRuntime {
/// #     type JoinError = MyCustomJoinError;
/// #     type JoinHandle = MyCustomJoinHandle;
/// #
/// #     fn spawn<F>(fut: F) -> Self::JoinHandle
/// #     where
/// #         F: Future<Output = ()> + Send + 'static
/// #     {
/// #         unreachable!()
/// #     }
/// # }
/// #
/// # impl ContextExt for MyCustomRuntime {    
/// #     fn scope<F, R>(locals: TaskLocals, fut: F) -> Pin<Box<dyn Future<Output = R> + Send>>
/// #     where
/// #         F: Future<Output = R> + Send + 'static
/// #     {
/// #         unreachable!()
/// #     }
/// #     fn get_task_locals() -> Option<TaskLocals> {
/// #         unreachable!()
/// #     }
/// # }
/// #
/// # impl SpawnLocalExt for MyCustomRuntime {
/// #     fn spawn_local<F>(fut: F) -> Self::JoinHandle
/// #     where
/// #         F: Future<Output = ()> + 'static
/// #     {
/// #         unreachable!()
/// #     }
/// # }
/// #
/// # impl LocalContextExt for MyCustomRuntime {
/// #     fn scope_local<F, R>(locals: TaskLocals, fut: F) -> Pin<Box<dyn Future<Output = R>>>
/// #     where
/// #         F: Future<Output = R> + 'static
/// #     {
/// #         unreachable!()
/// #     }
/// # }
/// #
/// use std::{rc::Rc, time::Duration};
///
/// use pyo3::prelude::*;
///
/// /// Awaitable sleep function
/// #[pyfunction]
/// fn sleep_for(py: Python, secs: u64) -> PyResult<&PyAny> {
///     // Rc is !Send so it cannot be passed into pyo3_asyncio::generic::future_into_py
///     let secs = Rc::new(secs);
///
///     pyo3_asyncio::generic::local_cancellable_future_into_py::<MyCustomRuntime, _>(
///         py,
///         async move {
///             MyCustomRuntime::sleep(Duration::from_secs(*secs)).await;
///             Python::with_gil(|py| Ok(py.None()))
///         }
///     )
/// }
/// ```
///
#[deprecated(
    since = "0.15.0",
    note = "Use pyo3_asyncio::generic::local_future_into_py instead"
)]
pub fn local_cancellable_future_into_py<R, F>(py: Python, fut: F) -> PyResult<&PyAny>
where
    R: Runtime + ContextExt + SpawnLocalExt + LocalContextExt,
    F: Future<Output = PyResult<PyObject>> + 'static,
{
    local_future_into_py::<R, F>(py, fut)
=======
    R: SpawnLocalExt,
    F: Future<Output = PyResult<T>> + 'static,
    T: IntoPy<PyObject>,
{
    local_future_into_py_with_loop::<R, F, T>(get_current_loop::<R>(py)?, fut)
>>>>>>> 3876cc6e
}<|MERGE_RESOLUTION|>--- conflicted
+++ resolved
@@ -1,11 +1,8 @@
 use std::{
     future::Future,
     pin::Pin,
-<<<<<<< HEAD
+    sync::{Arc, Mutex},
     task::{Context, Poll},
-=======
-    sync::{Arc, Mutex},
->>>>>>> 3876cc6e
 };
 
 use futures::channel::oneshot;
@@ -172,34 +169,21 @@
 /// ```
 pub fn run_until_complete<R, F, T>(event_loop: &PyAny, fut: F) -> PyResult<T>
 where
-<<<<<<< HEAD
     R: Runtime + ContextExt,
-    F: Future<Output = PyResult<()>> + Send + 'static,
-{
-    let py = event_loop.py();
-    let coro = future_into_py_with_locals::<R, _>(
-        py,
-        TaskLocals::new(event_loop).copy_context(py)?,
-        async move {
-            fut.await?;
-            Ok(Python::with_gil(|py| py.None()))
-        },
-    )?;
-=======
-    R: Runtime,
     F: Future<Output = PyResult<T>> + Send + 'static,
     T: Send + Sync + 'static,
 {
+    let py = event_loop.py();
     let result_tx = Arc::new(Mutex::new(None));
     let result_rx = Arc::clone(&result_tx);
-    let coro = future_into_py_with_loop::<R, _, ()>(event_loop, async move {
-        let val = fut.await?;
-        if let Ok(mut result) = result_tx.lock() {
-            *result = Some(val);
-        }
-        Ok(())
-    })?;
->>>>>>> 3876cc6e
+    let coro =
+        future_into_py_with_locals::<R, _, ()>(py, TaskLocals::new(event_loop), async move {
+            let val = fut.await?;
+            if let Ok(mut result) = result_tx.lock() {
+                *result = Some(val);
+            }
+            Ok(())
+        })?;
 
     event_loop.call_method1("run_until_complete", (coro,))?;
 
@@ -287,14 +271,9 @@
 /// ```
 pub fn run<R, F, T>(py: Python, fut: F) -> PyResult<T>
 where
-<<<<<<< HEAD
     R: Runtime + ContextExt,
-    F: Future<Output = PyResult<()>> + Send + 'static,
-=======
-    R: Runtime,
     F: Future<Output = PyResult<T>> + Send + 'static,
     T: Send + Sync + 'static,
->>>>>>> 3876cc6e
 {
     let event_loop = asyncio(py)?.call_method0("new_event_loop")?;
 
@@ -512,14 +491,9 @@
 /// #[pyfunction]
 /// fn sleep_for<'p>(py: Python<'p>, secs: &'p PyAny) -> PyResult<&'p PyAny> {
 ///     let secs = secs.extract()?;
-<<<<<<< HEAD
-///     pyo3_asyncio::generic::future_into_py_with_locals::<MyCustomRuntime, _>(
+///     pyo3_asyncio::generic::future_into_py_with_locals::<MyCustomRuntime, _, _>(
 ///         py,
 ///         pyo3_asyncio::generic::get_current_locals::<MyCustomRuntime>(py)?,
-=======
-///     pyo3_asyncio::generic::future_into_py_with_loop::<MyCustomRuntime, _, _>(
-///         pyo3_asyncio::generic::get_current_loop::<MyCustomRuntime>(py)?,
->>>>>>> 3876cc6e
 ///         async move {
 ///             MyCustomRuntime::sleep(Duration::from_secs(secs)).await;
 ///             Ok(())
@@ -527,18 +501,15 @@
 ///     )
 /// }
 /// ```
-<<<<<<< HEAD
-pub fn future_into_py_with_locals<R, F>(py: Python, locals: TaskLocals, fut: F) -> PyResult<&PyAny>
+pub fn future_into_py_with_locals<R, F, T>(
+    py: Python,
+    locals: TaskLocals,
+    fut: F,
+) -> PyResult<&PyAny>
 where
     R: Runtime + ContextExt,
-    F: Future<Output = PyResult<PyObject>> + Send + 'static,
-=======
-pub fn future_into_py_with_loop<R, F, T>(event_loop: &PyAny, fut: F) -> PyResult<&PyAny>
-where
-    R: Runtime,
     F: Future<Output = PyResult<T>> + Send + 'static,
     T: IntoPy<PyObject>,
->>>>>>> 3876cc6e
 {
     let (cancel_tx, cancel_rx) = oneshot::channel();
 
@@ -571,17 +542,12 @@
                     return;
                 }
 
-<<<<<<< HEAD
-                let _ = set_result(locals2.event_loop.as_ref(py), future_tx1.as_ref(py), result)
-                    .map_err(dump_err(py));
-=======
                 let _ = set_result(
-                    event_loop2.as_ref(py),
+                    locals2.event_loop(py),
                     future_tx1.as_ref(py),
                     result.map(|val| val.into_py(py)),
                 )
                 .map_err(dump_err(py));
->>>>>>> 3876cc6e
             });
         })
         .await
@@ -683,7 +649,6 @@
 /// #[pyfunction]
 /// fn sleep_for<'p>(py: Python<'p>, secs: &'p PyAny) -> PyResult<&'p PyAny> {
 ///     let secs = secs.extract()?;
-<<<<<<< HEAD
 ///     pyo3_asyncio::generic::future_into_py_with_loop::<MyCustomRuntime, _>(
 ///         pyo3_asyncio::generic::get_current_loop::<MyCustomRuntime>(py)?,
 ///         async move {
@@ -703,7 +668,11 @@
     F: Future<Output = PyResult<PyObject>> + Send + 'static,
 {
     let py = event_loop.py();
-    future_into_py_with_locals::<R, F>(py, TaskLocals::new(event_loop).copy_context(py)?, fut)
+    future_into_py_with_locals::<R, F, PyObject>(
+        py,
+        TaskLocals::new(event_loop).copy_context(py)?,
+        fut,
+    )
 }
 
 pin_project! {
@@ -731,11 +700,12 @@
     }
 }
 
-impl<T> Future for Cancellable<T>
+impl<F, T> Future for Cancellable<F>
 where
-    T: Future<Output = PyResult<PyObject>>,
+    F: Future<Output = PyResult<T>>,
+    T: IntoPy<PyObject>,
 {
-    type Output = T::Output;
+    type Output = F::Output;
 
     fn poll(self: Pin<&mut Self>, cx: &mut Context<'_>) -> Poll<Self::Output> {
         let this = self.project();
@@ -752,7 +722,9 @@
                     *this.poll_cancel_rx = false;
                     // The python future has already been cancelled, so this return value will never
                     // be used.
-                    Poll::Ready(Ok(Python::with_gil(|py| py.None())))
+                    Poll::Ready(Err(pyo3::exceptions::PyBaseException::new_err(
+                        "unreachable",
+                    )))
                 }
                 Poll::Ready(Err(_)) => {
                     *this.poll_cancel_rx = false;
@@ -782,21 +754,6 @@
 
         Ok(())
     }
-=======
-///     pyo3_asyncio::generic::future_into_py::<MyCustomRuntime, _, _>(py, async move {
-///         MyCustomRuntime::sleep(Duration::from_secs(secs)).await;
-///         Ok(())
-///     })
-/// }
-/// ```
-pub fn future_into_py<R, F, T>(py: Python, fut: F) -> PyResult<&PyAny>
-where
-    R: Runtime,
-    F: Future<Output = PyResult<T>> + Send + 'static,
-    T: IntoPy<PyObject>,
-{
-    future_into_py_with_loop::<R, F, T>(get_current_loop::<R>(py)?, fut)
->>>>>>> 3876cc6e
 }
 
 /// Convert a Rust Future into a Python awaitable with a generic runtime
@@ -900,12 +857,8 @@
     R: Runtime + ContextExt,
     F: Future<Output = PyResult<PyObject>> + Send + 'static,
 {
-<<<<<<< HEAD
     // cancellable futures became the default behaviour in 0.15
     future_into_py_with_loop::<R, _>(event_loop, fut)
-=======
-    Ok(future_into_py_with_loop::<R, F, PyObject>(get_event_loop(py), fut)?.into())
->>>>>>> 3876cc6e
 }
 
 /// Convert a Rust Future into a Python awaitable with a generic runtime
@@ -980,93 +933,21 @@
 ///
 /// /// Awaitable sleep function
 /// #[pyfunction]
-<<<<<<< HEAD
 /// fn sleep_for<'p>(py: Python<'p>, secs: &'p PyAny) -> PyResult<&'p PyAny> {
 ///     let secs = secs.extract()?;
-///     pyo3_asyncio::generic::future_into_py::<MyCustomRuntime, _>(py, async move {
+///     pyo3_asyncio::generic::future_into_py::<MyCustomRuntime, _, _>(py, async move {
 ///         MyCustomRuntime::sleep(Duration::from_secs(secs)).await;
-///         Python::with_gil(|py| Ok(py.None()))
+///         Ok(())
 ///     })
 /// }
 /// ```
-pub fn future_into_py<R, F>(py: Python, fut: F) -> PyResult<&PyAny>
+pub fn future_into_py<R, F, T>(py: Python, fut: F) -> PyResult<&PyAny>
 where
     R: Runtime + ContextExt,
-    F: Future<Output = PyResult<PyObject>> + Send + 'static,
-{
-    future_into_py_with_locals::<R, F>(py, get_current_locals::<R>(py)?, fut)
-=======
-/// fn sleep_for(py: Python, secs: u64) -> PyResult<&PyAny> {
-///     // Rc is !Send so it cannot be passed into pyo3_asyncio::generic::future_into_py
-///     let secs = Rc::new(secs);
-///
-///     pyo3_asyncio::generic::local_future_into_py_with_loop::<MyCustomRuntime, _, _>(
-///         pyo3_asyncio::get_running_loop(py)?,
-///         async move {
-///             MyCustomRuntime::sleep(Duration::from_secs(*secs)).await;
-///             Ok(())
-///         }
-///     )
-/// }
-/// ```
-pub fn local_future_into_py_with_loop<R, F, T>(event_loop: &PyAny, fut: F) -> PyResult<&PyAny>
-where
-    R: SpawnLocalExt,
-    F: Future<Output = PyResult<T>> + 'static,
+    F: Future<Output = PyResult<T>> + Send + 'static,
     T: IntoPy<PyObject>,
 {
-    let future_rx = create_future(event_loop)?;
-    let future_tx1 = PyObject::from(future_rx);
-    let future_tx2 = future_tx1.clone();
-
-    let event_loop = PyObject::from(event_loop);
-
-    R::spawn_local(async move {
-        let event_loop2 = event_loop.clone();
-
-        if let Err(e) = R::spawn_local(async move {
-            let result = R::scope_local(event_loop2.clone(), fut).await;
-
-            Python::with_gil(move |py| {
-                if cancelled(future_tx1.as_ref(py))
-                    .map_err(dump_err(py))
-                    .unwrap_or(false)
-                {
-                    return;
-                }
-
-                let _ = set_result(
-                    event_loop2.as_ref(py),
-                    future_tx1.as_ref(py),
-                    result.map(|val| val.into_py(py)),
-                )
-                .map_err(dump_err(py));
-            });
-        })
-        .await
-        {
-            if e.is_panic() {
-                Python::with_gil(move |py| {
-                    if cancelled(future_tx2.as_ref(py))
-                        .map_err(dump_err(py))
-                        .unwrap_or(false)
-                    {
-                        return;
-                    }
-
-                    let _ = set_result(
-                        event_loop.as_ref(py),
-                        future_tx2.as_ref(py),
-                        Err(RustPanic::new_err("Rust future panicked")),
-                    )
-                    .map_err(dump_err(py));
-                });
-            }
-        }
-    });
-
-    Ok(future_rx)
->>>>>>> 3876cc6e
+    future_into_py_with_locals::<R, F, T>(py, get_current_locals::<R>(py)?, fut)
 }
 
 /// Convert a Rust Future into a Python awaitable with a generic runtime
@@ -1165,7 +1046,7 @@
     R: Runtime + ContextExt,
     F: Future<Output = PyResult<PyObject>> + Send + 'static,
 {
-    future_into_py::<R, F>(py, fut)
+    future_into_py::<R, F, PyObject>(py, fut)
 }
 
 /// Convert a `!Send` Rust Future into a Python awaitable with a generic runtime
@@ -1262,24 +1143,25 @@
 ///     // Rc is !Send so it cannot be passed into pyo3_asyncio::generic::future_into_py
 ///     let secs = Rc::new(secs);
 ///
-///     pyo3_asyncio::generic::local_future_into_py_with_locals::<MyCustomRuntime, _>(
+///     pyo3_asyncio::generic::local_future_into_py_with_locals::<MyCustomRuntime, _, _>(
 ///         py,
 ///         pyo3_asyncio::generic::get_current_locals::<MyCustomRuntime>(py)?,
 ///         async move {
 ///             MyCustomRuntime::sleep(Duration::from_secs(*secs)).await;
-///             Python::with_gil(|py| Ok(py.None()))
+///             Ok(())
 ///         }
 ///     )
 /// }
 /// ```
-pub fn local_future_into_py_with_locals<R, F>(
+pub fn local_future_into_py_with_locals<R, F, T>(
     py: Python,
     locals: TaskLocals,
     fut: F,
 ) -> PyResult<&PyAny>
 where
     R: Runtime + SpawnLocalExt + LocalContextExt,
-    F: Future<Output = PyResult<PyObject>> + 'static,
+    F: Future<Output = PyResult<T>> + 'static,
+    T: IntoPy<PyObject>,
 {
     let (cancel_tx, cancel_rx) = oneshot::channel();
 
@@ -1312,8 +1194,12 @@
                     return;
                 }
 
-                let _ = set_result(locals2.event_loop.as_ref(py), future_tx1.as_ref(py), result)
-                    .map_err(dump_err(py));
+                let _ = set_result(
+                    locals2.event_loop.as_ref(py),
+                    future_tx1.as_ref(py),
+                    result.map(|val| val.into_py(py)),
+                )
+                .map_err(dump_err(py));
             });
         })
         .await
@@ -1438,7 +1324,11 @@
     F: Future<Output = PyResult<PyObject>> + 'static,
 {
     let py = event_loop.py();
-    local_future_into_py_with_locals::<R, F>(py, TaskLocals::new(event_loop).copy_context(py)?, fut)
+    local_future_into_py_with_locals::<R, F, PyObject>(
+        py,
+        TaskLocals::new(event_loop).copy_context(py)?,
+        fut,
+    )
 }
 
 /// Convert a `!Send` Rust Future into a Python awaitable with a generic runtime
@@ -1657,11 +1547,11 @@
 /// ```
 pub fn local_future_into_py<R, F, T>(py: Python, fut: F) -> PyResult<&PyAny>
 where
-<<<<<<< HEAD
     R: Runtime + ContextExt + SpawnLocalExt + LocalContextExt,
-    F: Future<Output = PyResult<PyObject>> + 'static,
+    F: Future<Output = PyResult<T>> + 'static,
+    T: IntoPy<PyObject>,
 {
-    local_future_into_py_with_locals::<R, F>(py, get_current_locals::<R>(py)?, fut)
+    local_future_into_py_with_locals::<R, F, T>(py, get_current_locals::<R>(py)?, fut)
 }
 /// Convert a Rust Future into a Python awaitable with a generic runtime
 ///
@@ -1783,12 +1673,5 @@
     R: Runtime + ContextExt + SpawnLocalExt + LocalContextExt,
     F: Future<Output = PyResult<PyObject>> + 'static,
 {
-    local_future_into_py::<R, F>(py, fut)
-=======
-    R: SpawnLocalExt,
-    F: Future<Output = PyResult<T>> + 'static,
-    T: IntoPy<PyObject>,
-{
-    local_future_into_py_with_loop::<R, F, T>(get_current_loop::<R>(py)?, fut)
->>>>>>> 3876cc6e
+    local_future_into_py::<R, F, PyObject>(py, fut)
 }