--- conflicted
+++ resolved
@@ -254,21 +254,12 @@
                 #body
             }
 
-<<<<<<< HEAD
             pyo3::prepare_freethreaded_python();
 
-            pyo3_asyncio::tokio::init(
-                #rt
-                    .enable_all()
-                    .build()
-                    .unwrap()
-            );
-=======
             let mut builder = #builder;
             #builder_init;
 
             pyo3_asyncio::tokio::init(builder);
->>>>>>> 2d315cf2
 
             #rt_init
 
